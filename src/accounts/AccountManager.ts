import { Url } from 'url';
<<<<<<< HEAD
import { contains, getContext } from '../utils';
=======
import * as request from 'request-promise-native';
>>>>>>> f0bdbcf0
import { FirebaseProject } from '../projects/ProjectManager';
import { contains, getContext } from '../utils';
import { ProjectsAPI } from '../projects/api';
import { AccountsAPI } from './api';

const RETRY_DELAY = 1000; // ms

const state: {
  accounts?: StateAccounts;
  instances: { [email: string]: AccountManager };
} = {
  instances: {}
};

function getStateAccounts(): StateAccounts {
  if (!state.accounts) {
    state.accounts =
      getContext().globalState.get<StateAccounts>('accounts') || {};
  }
  return state.accounts;
}

function setStateAccounts(accounts: StateAccounts): Thenable<void> {
  state.accounts = accounts;
  return getContext().globalState.update('accounts', accounts);
}

export class AccountManager {
  static for(info: AccountInfo): AccountManager {
    const email = info.user.email;

    if (!contains(state.instances, email)) {
      state.instances[email] = new AccountManager(info);
    }

    return state.instances[email];
  }

  static forSelectedAccount(): AccountManager {
<<<<<<< HEAD
    const context = getContext();
    const account = context.globalState.get<AccountInfo>('selectedAccount');
=======
    const info = AccountManager.getSelectedAccountInfo();
>>>>>>> f0bdbcf0

    if (!info) {
      throw new Error('No selected account');
    }

    return AccountManager.for(info);
  }

<<<<<<< HEAD
  static getAccounts(): AccountInfo[] {
    const context = getContext();
    let accounts = context.globalState.get<AccountInfo[]>('accounts');

    if (!Array.isArray(accounts)) {
      accounts = [];
    }
=======
  static getInfoForEmail(email: string): AccountInfo | null {
    const accounts = getStateAccounts();
    return contains(accounts, email) ? accounts[email].info : null;
  }
>>>>>>> f0bdbcf0

  static getAccounts(): AccountData[] {
    return Object.values(getStateAccounts());
  }

<<<<<<< HEAD
  static setAccounts(accounts: AccountInfo[]): Thenable<void> {
    const context = getContext();
    return context.globalState.update('accounts', accounts);
=======
  static getSelectedAccountInfo(): AccountInfo | null {
    return getContext().globalState.get('selectedAccount') || null;
>>>>>>> f0bdbcf0
  }

  /**
   * Adds a new account information to the config.
   * If an account already exists for that email, it gets replaced.
   */
  static addAccount(accountInfo: AccountInfo): Thenable<void> {
    const accounts = getStateAccounts();

    accounts[accountInfo.user.email] = {
      info: accountInfo,
      projects: []
    };

    return setStateAccounts(accounts);
  }

  /**
   * Removes an account from the config.
   */
  static removeAccount(accountInfo: AccountInfo): Thenable<void> {
    const email = accountInfo.user.email;
    const accounts = getStateAccounts();
    delete accounts[email];
    delete state.instances[email];
    return setStateAccounts(accounts);
  }

  private accountData: AccountData;

  private constructor(info: AccountInfo) {
    const accounts = getStateAccounts();
    this.accountData = accounts[info.user.email];
  }

  private saveAccountData(): Thenable<void> {
    const accounts = getStateAccounts();
    accounts[this.accountData.info.user.email] = this.accountData;
    return setStateAccounts(accounts);
  }

  get info(): AccountInfo {
    return this.accountData.info;
  }

<<<<<<< HEAD
  projectsList: FirebaseProject[] | null = null;
=======
  get email(): string {
    return this.accountData.info.user.email;
  }
>>>>>>> f0bdbcf0

  remove(): Thenable<void> {
    const accounts = getStateAccounts();
    delete accounts[this.accountData.info.user.email];
    return setStateAccounts(accounts);
  }

  async request(
    method: string,
    url: string | Url,
    options: RequestOptions = {}
  ): Promise<request.FullResponse> {
    const token = await this.getAccessToken();
    const { retryOn } = options;
    delete options.retryOn;

    const reqOptions: request.OptionsWithUrl = {
      method,
      url,
      resolveWithFullResponse: true,
      json: true,
      ...options
    };

    reqOptions.headers = {
      Authorization: `Bearer ${token}`,
      'User-Agent': 'VSCodeFirebaseExtension/' + EXTENSION_VERSION,
      'X-Client-Version': 'VSCodeFirebaseExtension/' + EXTENSION_VERSION,
      ...options.headers
    };

    try {
      return request(reqOptions);
    } catch (err) {
      if (Array.isArray(retryOn) && retryOn.includes(err.statusCode)) {
        return new Promise(resolve => {
          setTimeout(resolve, RETRY_DELAY);
        }).then(() => this.request(method, url, { ...options, retryOn }));
      } else {
        throw err;
      }
    }
  }

  getRefreshToken(): string {
    return this.accountData.info.tokens.refresh_token;
  }

  async getAccessToken(): Promise<string> {
    if (this.isCachedTokenValid()) {
      return this.accountData.info.tokens.access_token;
    }

    const tokens = await AccountsAPI.for(
      this.accountData.info
    ).getAccessToken();

    this.accountData.info.tokens = {
      ...this.accountData.info.tokens,
      ...tokens,
      expires_at: Date.now() + 1000 * tokens.expires_in
    };

    this.saveAccountData();

    return tokens.access_token;
  }

  private isCachedTokenValid(): boolean {
    if (!this.accountData.info.tokens.access_token) {
      return false;
    }

    return Date.now() < this.accountData.info.tokens.expires_at;
  }

  getEmail(): string {
    return this.accountData.info.user.email;
  }

<<<<<<< HEAD
  async listProjects({ refresh = true } = {}): Promise<FirebaseProject[]> {
    if (refresh || !this.projectsList) {
      try {
        const projectsAPI = ProjectsAPI.for(this.account);
        this.projectsList = await projectsAPI.listProjects();
      } catch (err) {
        console.error({ err });
        return [];
      }
    }

    return this.projectsList;
  }

  listProjectsSync(): FirebaseProject[] | null {
    return this.projectsList;
=======
  async listProjects({ refresh = false } = {}): Promise<FirebaseProject[]> {
    if (refresh || !this.accountData.projects) {
      try {
        const projectsAPI = ProjectsAPI.for(this.accountData.info);
        this.accountData.projects = await projectsAPI.listProjects();
        this.saveAccountData();
      } catch (err) {
        console.error({ err });
        return this.listProjectsSync() || [];
      }
    }

    return this.accountData.projects;
  }

  listProjectsSync(): FirebaseProject[] | null {
    return this.accountData.projects || null;
>>>>>>> f0bdbcf0
  }
}

export interface GoogleOAuthAccessToken {
  access_token: string;
  expires_in: number;
  scope: string;
  token_type: string;
  id_token: string;
}

export interface StateAccounts {
  [email: string]: AccountData;
}

export interface AccountData {
  info: AccountInfo;
  projects: FirebaseProject[] | null | undefined;
}

export interface AccountInfo {
  user: AccountUser;
  tokens: AccountTokens;
  origin: 'login' | 'cli';
}

export interface AccountUser {
  iss: string;
  azp: string;
  aud: string;
  sub: string;
  email: string;
  email_verified: boolean;
  at_hash: string;
  iat: number;
  exp: number;
}

export interface AccountTokens {
  expires_at: number;
  refresh_token: string;
  scopes: string[];
  access_token: string;
  expires_in: number;
  scope: string;
  token_type: string;
  id_token: string;
}

export type RequestOptions = Partial<request.OptionsWithUrl> & {
  retryOn?: number[];
};<|MERGE_RESOLUTION|>--- conflicted
+++ resolved
@@ -1,9 +1,5 @@
 import { Url } from 'url';
-<<<<<<< HEAD
-import { contains, getContext } from '../utils';
-=======
 import * as request from 'request-promise-native';
->>>>>>> f0bdbcf0
 import { FirebaseProject } from '../projects/ProjectManager';
 import { contains, getContext } from '../utils';
 import { ProjectsAPI } from '../projects/api';
@@ -43,12 +39,7 @@
   }
 
   static forSelectedAccount(): AccountManager {
-<<<<<<< HEAD
-    const context = getContext();
-    const account = context.globalState.get<AccountInfo>('selectedAccount');
-=======
     const info = AccountManager.getSelectedAccountInfo();
->>>>>>> f0bdbcf0
 
     if (!info) {
       throw new Error('No selected account');
@@ -57,33 +48,17 @@
     return AccountManager.for(info);
   }
 
-<<<<<<< HEAD
-  static getAccounts(): AccountInfo[] {
-    const context = getContext();
-    let accounts = context.globalState.get<AccountInfo[]>('accounts');
-
-    if (!Array.isArray(accounts)) {
-      accounts = [];
-    }
-=======
   static getInfoForEmail(email: string): AccountInfo | null {
     const accounts = getStateAccounts();
     return contains(accounts, email) ? accounts[email].info : null;
   }
->>>>>>> f0bdbcf0
 
   static getAccounts(): AccountData[] {
     return Object.values(getStateAccounts());
   }
 
-<<<<<<< HEAD
-  static setAccounts(accounts: AccountInfo[]): Thenable<void> {
-    const context = getContext();
-    return context.globalState.update('accounts', accounts);
-=======
   static getSelectedAccountInfo(): AccountInfo | null {
     return getContext().globalState.get('selectedAccount') || null;
->>>>>>> f0bdbcf0
   }
 
   /**
@@ -129,13 +104,9 @@
     return this.accountData.info;
   }
 
-<<<<<<< HEAD
-  projectsList: FirebaseProject[] | null = null;
-=======
   get email(): string {
     return this.accountData.info.user.email;
   }
->>>>>>> f0bdbcf0
 
   remove(): Thenable<void> {
     const accounts = getStateAccounts();
@@ -216,24 +187,6 @@
     return this.accountData.info.user.email;
   }
 
-<<<<<<< HEAD
-  async listProjects({ refresh = true } = {}): Promise<FirebaseProject[]> {
-    if (refresh || !this.projectsList) {
-      try {
-        const projectsAPI = ProjectsAPI.for(this.account);
-        this.projectsList = await projectsAPI.listProjects();
-      } catch (err) {
-        console.error({ err });
-        return [];
-      }
-    }
-
-    return this.projectsList;
-  }
-
-  listProjectsSync(): FirebaseProject[] | null {
-    return this.projectsList;
-=======
   async listProjects({ refresh = false } = {}): Promise<FirebaseProject[]> {
     if (refresh || !this.accountData.projects) {
       try {
@@ -251,7 +204,6 @@
 
   listProjectsSync(): FirebaseProject[] | null {
     return this.accountData.projects || null;
->>>>>>> f0bdbcf0
   }
 }
 
